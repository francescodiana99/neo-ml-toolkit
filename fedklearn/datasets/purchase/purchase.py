--- conflicted
+++ resolved
@@ -17,7 +17,7 @@
 import numpy as np
 
 class FederatedPurchaseDataset:
-    """A class representing a federated dataset derived from the Purchase dataset.
+    """A class representing a federated dataset derived from the Adult dataset.
 
     This dataset is designed for federated learning scenarios where the data is split across multiple clients,
     and each client represents a specific task.
@@ -148,7 +148,6 @@
 
             all_data = self._preprocess()
             self._generate_tasks(all_data)
-<<<<<<< HEAD
 
 
     def _generate_tasks(self, all_data):
@@ -177,36 +176,6 @@
 
         self._save_task_mapping(self.task_id_to_name)
 
-=======
-
-
-    def _generate_tasks(self, all_data):
-        """
-        Splits the data into tasks and saves the data to the tasks folder.
-        Args:
-            all_data(pd.DataFrame): a DataFrame containing the entire dataset.
-
-        Returns:
-        """
-
-        train_tasks_dict, test_tasks_dict = self._split_data_into_tasks(all_data)
-        task_dicts = [train_tasks_dict, test_tasks_dict]
-
-        self.task_id_to_name = {f"{i}": task_name for i, task_name in enumerate(train_tasks_dict.keys())}
-
-        for mode, task_dict in zip(['train', 'test'], task_dicts):
-            for task_name, task_data in task_dict.items():
-                task_cache_dir = os.path.join(self.cache_dir, 'tasks', self.split_criterion, task_name)
-                os.makedirs(task_cache_dir, exist_ok=True)
-
-                file_path = os.path.join(task_cache_dir, f'{mode}.csv')
-                task_data.to_csv(file_path, index=False)
-
-                logging.debug(f"{mode.capitalize()} data for task '{task_name}' cached at: {file_path}")
-
-        self._save_task_mapping(self.task_id_to_name)
-
->>>>>>> a47d0469
         self._save_split_criterion()
 
 
@@ -218,7 +187,7 @@
         """
         with open(self._split_criterion_path, "w") as f:
             criterion_dict = {'split_criterion': self.split_criterion, 'n_tasks': self.n_tasks,
-                              'n_task_samples': self.n_tasks_samples, 'test_frac': self.test_frac}
+                              'n_task_samples': self.n_tasks_samples}
             json.dump(criterion_dict, f)
 
 
@@ -334,18 +303,10 @@
         df_test = df.iloc[train_size:, :]
         tasks_dict_train = self._iid_divide(df_train)
         tasks_dict_test = self._iid_divide(df_test)
-<<<<<<< HEAD
 
         return tasks_dict_train, tasks_dict_test
-=======
->>>>>>> a47d0469
-
-        return tasks_dict_train, tasks_dict_test
-
-<<<<<<< HEAD
-=======
-
->>>>>>> a47d0469
+
+
     def _iid_divide(self, df):
         """
         Split a dataframe into a dictionary of dataframes.
@@ -377,17 +338,10 @@
         Splits the data into tasks using random sampling.
         Args:
             df(pd.DataFrame): The DataFrame containing the data to split.
-<<<<<<< HEAD
 
         Returns:
             Tuple[Dict[str, pd.DataFrame], Dict[str, pd.DataFrame]]: A tuple containing the training and test dictionaries.
 
-=======
-
-        Returns:
-            Tuple[Dict[str, pd.DataFrame], Dict[str, pd.DataFrame]]: A tuple containing the training and test dictionaries.
-
->>>>>>> a47d0469
         """
         shuffled_indices = self.rng.permutation(len(df))
         all_data = df.iloc[shuffled_indices]
@@ -453,6 +407,7 @@
             train_tasks_dict, test_tasks_dict = self._random_tasks_split(all_data)
         elif self.split_criterion == "class":
             train_tasks_dict, test_tasks_dict = self._class_tasks_split(all_data)
+
         else:
             raise ValueError(f"Split criterion '{self.split_criterion}' is not recognized.")
 
@@ -482,215 +437,8 @@
 
         return PurchaseDataset(task_data, name=task_name)
 
-class FederatedPurchaseBinaryClassificationDataset(FederatedPurchaseDataset):
-    def __init__(self, cache_dir="./", download=True, rng=None, force_generation=True, n_tasks=4,
-                 n_task_samples=1000, split_criterion="random", test_frac=None, target_item=None,
-                 n_features=None, sensitive_attribute=None, feature_correlation_path=None):
-        """
-        Initializes a federated dataset for binary classification tasks.
-        Args:
-            cache_dir:
-            download:
-            rng:
-            force_generation:
-            n_tasks:
-            n_task_samples:
-            split_criterion:
-            test_frac:
-            target_item:
-            n_features:
-            sensitive_attribute:
-            feature_correlation_path:
-        """
-        self.target_item = target_item
-        self.sensitive_attribute = sensitive_attribute
-        self.n_features = n_features
-        self.feature_correlation_path = feature_correlation_path
-
-        super().__init__(cache_dir=cache_dir, download=download, rng=rng, force_generation=force_generation,
-                         n_tasks=n_tasks, n_task_samples=n_task_samples, split_criterion=split_criterion,
-                         test_frac=test_frac)
-
-
-    # TODO: implement in a structured way
-    def _preprocess_binary_classification(self, all_data):
-        """Preprocesses the data for binary classification tasks.
-        Args: all_data(pd.DataFrame): The DataFrame containing the entire dataset.
-
-        Returns: pd.DataFrame: A DataFrame containing the processed data."""
-
-        all_data.drop('class', axis=1, inplace=True)
-        if self.feature_correlation_path is None:
-            raise ValueError("Feature correlation path must be defined for binary classification tasks.")
-        with open(self.feature_correlation_path, 'r') as f:
-            all_correlations = json.load(f)
-
-        absolute_corr_dict = dict()
-
-        for k in all_correlations.keys():
-            all_abs_corr = [(abs(e[0]), e[1]) for e in all_correlations[k]]
-            absolute_corr_dict[k] = all_abs_corr
-
-        absolute_corr_dict[self.target_item].sort(reverse=False)
-        feature_to_use = absolute_corr_dict[self.target_item][-self.n_features:]
-        feature_to_use.append(absolute_corr_dict[self.target_item][0])
-
-        columns = [str(f[1]) for f in feature_to_use]
-        return all_data[columns]
-
-    def _generate_tasks(self, all_data):
-        """
-        Splits the data into tasks and saves the data to the tasks folder.
-        Args:
-            all_data(pd.DataFrame): a DataFrame containing the entire dataset.
-
-        Returns:
-        """
-        all_data = self._preprocess_binary_classification(all_data)
-
-        train_tasks_dict, test_tasks_dict = self._split_data_into_tasks(all_data)
-        task_dicts = [train_tasks_dict, test_tasks_dict]
-
-        self.task_id_to_name = {f"{i}": task_name for i, task_name in enumerate(train_tasks_dict.keys())}
-
-        for mode, task_dict in zip(['train', 'test'], task_dicts):
-            for task_name, task_data in task_dict.items():
-                task_cache_dir = os.path.join(self.cache_dir, 'tasks', self.split_criterion, task_name)
-                os.makedirs(task_cache_dir, exist_ok=True)
-
-                file_path = os.path.join(task_cache_dir, f'{mode}.csv')
-                task_data.to_csv(file_path, index=False)
-
-                logging.debug(f"{mode.capitalize()} data for task '{task_name}' cached at: {file_path}")
-
-        self._save_task_mapping(self.task_id_to_name)
-
-        self._save_split_criterion()
-
-    def _same_tasks_divide(self, df):
-        """
-        Split a dataframe into a dictionary of dataframes.
-        Args:
-            df(pd.DataFrame): DataFrame to split into tasks.
-
-        Returns:
-            tasks_dict(Dict[str, pd.DataFrame]): A dictionary mapping task IDs to dataframes.
-
-        """
-        num_elems = len(df)
-        group_size = int(len(df) // (self.n_tasks - 1))
-        num_big_groups = num_elems - ((self.n_tasks - 1) * group_size)
-        num_small_groups = self.n_tasks - 1 - num_big_groups
-        tasks_dict = dict()
-
-        for i in range(num_small_groups):
-            tasks_dict[f"{i}"] = df.iloc[group_size * i: group_size * (i + 1)]
-        bi = group_size * num_small_groups
-        group_size += 1
-        for i in range(num_big_groups):
-            tasks_dict[f"{i + num_small_groups}"] = df.iloc[bi + group_size * i:bi + group_size * (i + 1)]
-
-        return tasks_dict
-    def _corr_tasks_split(self, df):
-
-        """
-        Splits the data into tasks using the class labels and the sensitive attribute. If n_tasks is 2, splits the data
-        into two tasks based on the sensitive attribute, create one task with the same sensitive attribute and target
-        item and one task with different sensitive attribute and target item. If n_tasks > 2, one task will have different
-        sensitive attribute and target item and the rest will have the same sensitive attribute and target item.
-        Args:
-            df(pd.DataFrame): The DataFrame containing the data to split.
-
-        Returns (Tuple[Dict[str, pd.DataFrame], Dict[str, pd.DataFrame]]):
-        A tuple containing the training and test dictionaries.
-
-        """
-
-        train_tasks_dict = dict()
-        test_tasks_dict = dict()
-
-        df_same = df[df[self.sensitive_attribute]  == df[self.target_item]]
-        df_diff = df[df[self.sensitive_attribute]  != df[self.target_item]]
-        if self.test_frac is  None:
-            train_df_same_size = self.n_tasks_samples * self.n_tasks
-            train_df_diff_size = self.n_tasks_samples * self.n_tasks
-        else:
-            train_df_same_size = int(len(df_same) * (1 - self.test_frac))
-            train_df_diff_size = int(len(df_diff) * (1 - self.test_frac))
-
-        if self.n_tasks == 2:
-            train_tasks_dict["0"] = df_same.iloc[:train_df_same_size, :]
-            train_tasks_dict["1"] = df_diff.iloc[:train_df_diff_size, :]
-
-            test_tasks_dict["0"] = df_same.iloc[train_df_same_size:, :]
-            test_tasks_dict["1"] = df_diff.iloc[train_df_diff_size:, :]
-
-        else:
-            train_tasks_dict = self._same_tasks_divide(df_same.iloc[:train_df_same_size, :])
-            test_tasks_dict = self._same_tasks_divide(df_same.iloc[train_df_same_size:, :])
-
-            train_tasks_dict[f"{self.n_tasks - 1}"] = df_diff.iloc[:train_df_diff_size, :]
-            test_tasks_dict[f"{self.n_tasks - 1}"] = df_diff.iloc[train_df_diff_size:, :]
-
-        return train_tasks_dict, test_tasks_dict
-
-    def _split_data_into_tasks(self, all_data):
-        """
-        Splits the data into tasks using a specified criterion. Available criteria are 'random' and 'class'.
-        Args:
-            all_data(pd.DataFrame): The DataFrame containing the data to split.
-
-        Returns:
-            Tuple[Dict[str, pd.DataFrame], Dict[str, pd.DataFrame]]: A tuple containing the training and test dictionaries.
-        """
-        if self.tasks_folder is not None:
-            os.makedirs(self.tasks_folder, exist_ok=True)
-        else:
-            raise ValueError("Tasks folder is not defined.")
-
-        if self.n_tasks_samples is not None and self.n_tasks * self.n_tasks_samples > len(all_data):
-            raise ValueError(
-                "The product between 'n_tasks' and 'n_tasks_samples' exceeds the number of available samples.")
-
-        if self.target_item is None or self.n_features is None or self.sensitive_attribute is None:
-            raise ValueError("Target item, number of features and sensitive attribute"
-                             " must be defined for binary classification tasks.")
-        if self.split_criterion == "correlation":
-            train_tasks_dict, test_tasks_dict = self._corr_tasks_split(all_data)
-        else:
-            raise NotImplementedError(f"Split criterion '{self.split_criterion}' is not implemented for binary"
-                                      f"classification tasks.")
-
-        return train_tasks_dict, test_tasks_dict
-
-    def get_task_dataset(self, task_id, mode='train'):
-        """
-        Returns an instance of the `PurchaseDataset` class for a specific task and data split type.
-        Args:
-            task_id(str): The task number or name.
-            mode(str): The type of data split, either 'train' or 'test'. Default is 'train'
-
-        Returns:
-            PurchaseDataset: An instance of the `PurchaseDataset` class.
-        """
-
-        task_id = str(task_id)
-
-        if mode not in {'train', 'test'}:
-            raise ValueError(f"Mode '{mode}' is not recognized.  Supported values are 'train' or 'test'.")
-
-        task_name = self.task_id_to_name[task_id]
-        task_cache_dir = os.path.join(self.cache_dir, 'tasks', self.split_criterion, task_name)
-        file_path = os.path.join(task_cache_dir, f'{mode}.csv')
-        task_data = pd.read_csv(file_path)
-
-        return PurchaseBinaryClassificationDataset(task_data, target=self.target_item)
-
 
 class PurchaseDataset(Dataset):
-    """
-    A class representing the Purchase dataset for multiclass classification.
-    """
     def __init__(self, dataframe, name=None):
 
         self.column_names = list(dataframe.columns.drop('class'))
@@ -720,40 +468,4 @@
         Returns:
             Tuple[torch.Tensor, torch.LongTensor]: A tuple containing input features and target value.
         """
-        return torch.Tensor(self.features[idx]), int(self.targets[idx])
-
-class PurchaseBinaryClassificationDataset(Dataset):
-    """
-    A class representing the Purchase dataset for binary classification.
-    """
-    def __init__(self, dataframe, name=None, target='130'):
-
-        self.target = target
-        self.column_names = list(dataframe.columns.drop(self.target))
-        self.column_name_to_id = {name: i for i, name in enumerate(self.column_names)}
-
-        self.features = dataframe.drop(self.target, axis=1).values
-        self.targets = dataframe[self.target].values
-
-        self.name = name
-
-    def __len__(self):
-        """
-        Returns the number of samples in the dataset.
-
-        Returns:
-            int: The number of samples in the dataset.
-        """
-        return len(self.features)
-
-    def __getitem__(self, idx):
-        """
-        Returns a tuple representing the idx-th sample in the dataset.
-
-        Args:
-            idx (int): Index of the sample.
-
-        Returns:
-            Tuple[torch.Tensor, torch.LongTensor]: A tuple containing input features and target value.
-        """
         return torch.Tensor(self.features[idx]), int(self.targets[idx])